--- conflicted
+++ resolved
@@ -1,16 +1,11 @@
-<<<<<<< HEAD
 import collections
 from typing import Dict, Optional
-=======
-from typing import Optional, MutableMapping
->>>>>>> b9381f8c
 import dictquery
 from choixe.configurations import XConfig
 
 
 class DictionaryUtils:
     @classmethod
-<<<<<<< HEAD
     def flatten(cls, d: dict, parent_key="", sep=".") -> Dict[str, any]:
         """Computes a flattened dictionary.
         For example:
@@ -44,17 +39,6 @@
             k: v
             for k, v in XConfig.from_dict(d).chunks(discard_private_qualifiers=True)
         }
-=======
-    def flatten(cls, d, parent_key="", sep="."):
-        items = []
-        for k, v in d.items():
-            new_key = parent_key + sep + k if parent_key else k
-            if isinstance(v, MutableMapping):
-                items.extend(cls.flatten(v, new_key, sep=sep).items())
-            else:
-                items.append((new_key, v))
-        return dict(items)
->>>>>>> b9381f8c
 
 
 class DictSearch:
