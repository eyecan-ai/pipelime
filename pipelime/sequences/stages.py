--- conflicted
+++ resolved
@@ -1,9 +1,5 @@
 from abc import ABC, abstractmethod
 from typing import Union, Collection, Sequence, Mapping
-<<<<<<< HEAD
-
-=======
->>>>>>> e0fe0081
 import albumentations as A
 from choixe.spooks import Spook
 from pipelime.sequences.samples import Sample
