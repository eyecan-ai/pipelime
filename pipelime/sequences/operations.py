from __future__ import annotations

import copy
import multiprocessing
import random
from abc import ABC, abstractmethod
from typing import Any, Callable, Dict, Mapping, Optional, Sequence, Union
<<<<<<< HEAD
import warnings
=======
from hashlib import sha256
import pickle
>>>>>>> cf3d5386

import dictquery as dq
import numpy as np
import pydash as py_
import rich
from choixe.spooks import Spook
from loguru import logger
from schema import Or, Schema

from pipelime.sequences.samples import GroupedSample, Sample, SamplesSequence
from pipelime.sequences.stages import SampleStage, StageRemap
from pipelime.tools.idgenerators import IdGenerator, IdGeneratorInteger
from pipelime.tools.progress import pipelime_track


class OperationPort(object):
    """Input/Output port of a pipelime `Operation`. Declares what an operation must receive
    as input or what it returns as output and provides methods to:

    - Validate - check if an object satisfies given requirements
    - Check if two ports are compatible with each other
    """

    def __init__(self, schema: dict) -> None:
        """Creates an Operation Port with an associated schema (as dict)

        :param schema: port data schema
        :type schema: dict
        """
        self._schema = Schema(schema)

    def match(self, o: OperationPort) -> bool:
        """Check if this port is compabile with another port.

        :param o: the other port
        :type o: OperationPort
        :return: True if the ports match.
        :rtype: bool
        """
        return self._schema.json_schema(0) == o._schema.json_schema(0)

    def is_valid_data(self, o: Any) -> bool:
        """Check if a python object matches the schema of this port.

        :param o: any python object
        :type o: Any
        :return: True if the object matches the schema
        :rtype: bool
        """
        return self._schema.is_valid(o)

    def __repr__(self) -> str:
        return str(self._schema)


class SequenceOperation(ABC):
    """Object representing a generic pipeline operation on a sequence"""

    def __init__(self) -> None:
        pass

    @abstractmethod
    def input_port(self) -> OperationPort:
        """The input port of this `SequenceOperation`.

        :raises NotImplementedError: if this method is not implemented
        :return: The input port.
        :rtype: OperationPort
        """
        raise NotImplementedError()

    @abstractmethod
    def output_port(self) -> OperationPort:
        """The output port of this `SequenceOperation`

        :raises NotImplementedError: if this method is not implemented
        :return: The output port.
        :rtype: OperationPort
        """
        raise NotImplementedError()

    @abstractmethod
    def __call__(self, x: Any) -> Any:
        """Performs the operation on input data

        :param x: An object matching this operation input port.
        :type x: Any
        :return: The operation result, matching this operation output port.
        :rtype: Any
        """
        p = self.input_port()
        assert p.is_valid_data(x)

    def match(self, x: SequenceOperation) -> bool:
        """Checks if this operation can be composed with another operation -
        i.e. if the output of this operation can be passed as input to the other operation.

        :param x: Another operation to be composed with this.
        :type x: SequenceOperation
        :return: True if the operations are composable
        :rtype: bool
        """
        p0 = self.output_port()
        p1 = x.input_port()
        return p0.match(p1)

    def print(self) -> None:
        """Rich-prints this operation details."""
        rich.print(
            {
                "name": self.__class__.__name__,
                "input": self.input_port(),
                "output": self.output_port(),
            }
        )


class MappableOperation(SequenceOperation):
    """Abstract class for generic mappable operations. A mappable operation has the
    following requirements:

    - Takes as input a single `SamplesSequence` `A`
    - Returns a single `SamplesSequence` `B`
    - len(`A`) >= len(`B`)
    - Elements of `A` and `B` have the same order
    - Each element of `B` is the result of a custom function applied on the
      corresponding element in sequence `A`.

    `MappableOperation` automatically takes care of progress bar and multiprocessing, so
    you do not need to write custom multiprocessing logic every time you implement this
    kind of operation.
    """

    def __init__(
        self,
        num_workers: int = 0,
        progress_bar: bool = False,
        progress_callback: Optional[Callable[[dict], None]] = None,
    ) -> None:
        """Constructor for `MappableOperation` subclasses

        :param num_workers: the number of multiprocessing workers, set to -1 to spawn as
        many workers as possible, set to 0 to execute on current process, defaults to 0
        :type num_workers: int, optional
        :param progress_bar: Enable/disable rich progress bar printing on stdout, defaults to False
        :type progress_bar: bool, optional
        :param progress_callback: callback function to call with progress information,
        defaults to None
        :type progress_callback: Optional[Callable[[dict], None]], optional
        """
        super().__init__()
        self._num_workers = num_workers
        self._progress_bar = progress_bar
        self._progress_callback = progress_callback
        self.pbar_desc = f"{self.__class__.__name__}..."

    def input_port(self) -> OperationPort:
        return OperationPort(SamplesSequence)

    def output_port(self) -> OperationPort:
        return OperationPort(SamplesSequence)

    @abstractmethod
    def apply_to_sample(self, sample: Sample) -> Optional[Sample]:
        """Custom function that transforms a sample of sequence `A` to a sample of sequence `B`

        :param sample: A sample of sequence `A`
        :type sample: Sample
        :return: The transformed sample of sequence `B`, None to discard the sample.
        :rtype: Optional[Sample]
        """
        pass

    def __call__(self, x: SamplesSequence) -> SamplesSequence:
        super().__call__(x)
        new_sequence = []
        total = len(x)

        if self._num_workers > 0 or self._num_workers == -1:
            num_workers = None if self._num_workers == -1 else self._num_workers
            pool = multiprocessing.Pool(processes=num_workers)
            new_sequence = pool.imap(self.apply_to_sample, x)

            new_sequence = pipelime_track(
                new_sequence,
                total=total,
                track_callback=self._progress_callback,
                disable=not self._progress_bar,
            )

        else:
            x = pipelime_track(
                x,
                track_callback=self._progress_callback,
                disable=not self._progress_bar,
            )

            for sample in x:
                new_sample = self.apply_to_sample(sample)
                new_sequence.append(new_sample)

        new_sequence = [x for x in new_sequence if x is not None]

        return SamplesSequence(samples=new_sequence)

    @classmethod
    def spook_schema(cls) -> dict:
        return {"num_workers": int, "progress_bar": bool}

    def to_dict(self) -> dict:
        return {
            "num_workers": self._num_workers,
            "progress_bar": self._progress_bar,
        }


class OperationSum(SequenceOperation, Spook):
    """Concatenates multiple sequences."""

    def __init__(self) -> None:
        super().__init__()

    def input_port(self) -> OperationPort:
        return OperationPort([SamplesSequence])

    def output_port(self) -> OperationPort:
        return OperationPort(SamplesSequence)

    def __call__(self, x: Sequence[SamplesSequence]) -> SamplesSequence:
        super().__call__(x)
        new_samples = []
        for s in x:
            new_samples += s.samples
        return SamplesSequence(samples=new_samples)


class OperationIdentity(SequenceOperation, Spook):
    """An Identity operation that does nothing (NoOp)."""

    def __init__(self) -> None:
        super().__init__()

    def input_port(self) -> OperationPort:
        return OperationPort(any)

    def output_port(self) -> OperationPort:
        return OperationPort(any)

    def __call__(self, x: any) -> any:
        super().__call__(x)
        return x


class OperationResetIndices(SequenceOperation, Spook):  # TODO: unit test!
    """Regenerates every sample id according to a custom id generation strategy."""

    def __init__(self, generator: Optional[IdGenerator] = None) -> None:
        """Creates an `OperationResetIndices` with a custom id generator.

        :param generator: The id generator to use, if set to `None` a simple progressive
        integer number generator is used. Defaults to None
        :type generator: Optional[IdGenerator], optional
        """
        super().__init__()
        self._generator: Optional[IdGenerator] = (
            generator if generator is not None else IdGeneratorInteger()
        )

    def input_port(self) -> OperationPort:
        return OperationPort(SamplesSequence)

    def output_port(self) -> OperationPort:
        return OperationPort(SamplesSequence)

    def __call__(self, x: SamplesSequence) -> SamplesSequence:
        super().__call__(x)
        for idx in range(len(x)):
            x[idx].id = self._generator.generate()
        return x

    @classmethod
    def spook_schema(cls) -> dict:
        return {"generator": dict}

    @classmethod
    def from_dict(cls, d: dict):
        return OperationResetIndices(generator=Spook.create(d["generator"]))

    def to_dict(self):
        return {"generator": self._generator.serialize()}


class OperationSubsample(SequenceOperation, Spook):
    """Subsamples an input sequence picking one element every K
    or a percentage of all the elements."""

    def __init__(self, factor: Union[int, float], start: Union[int, float] = 0) -> None:
        """Instantiates an `OperationSubsample` with a given factor.

        :param factor: Set to:

        - an `int` to specify a subsampling factor (one element every `factor`)
        - a `float` to specify a percentage of input elements to preserve

        :type factor: Union[int, float]
        :param start: defaults to 0, set to:

        - an `int` (when `factor` is int) to specify a starting index for the subsampling factor
        - a `float` (when `factor` is float) to specify a percentage to discard before the elements to preserve

        :type start: Union[int, float], optional
        """
        super().__init__()
        self._factor = factor
        self._start = start

        assert self._start >= 0

        if isinstance(self._factor, int):
            assert isinstance(self._start, int)

    def input_port(self) -> OperationPort:
        return OperationPort(SamplesSequence)

    def output_port(self) -> OperationPort:
        return OperationPort(SamplesSequence)

    def __call__(self, x: SamplesSequence) -> SamplesSequence:
        super().__call__(x)

        new_samples = x.samples.copy()
        if isinstance(self._factor, int):
            # Pick an element each `self._factor` elements
            new_samples = new_samples[self._start :: self._factor]
        elif isinstance(self._factor, float):
            new_start = int(len(new_samples) * min(max(self._start, 0), 1.0))
            new_size = int(len(new_samples) * min(max(self._factor, 0), 1.0))
            new_samples = new_samples[new_start : new_start + new_size]

        return SamplesSequence(samples=new_samples)

    @classmethod
    def spook_schema(cls) -> dict:
        return {"factor": Or(float, int), "start": Or(float, int)}

    def to_dict(self):
        return {"factor": self._factor, "start": self._start}


class OperationShuffle(SequenceOperation, Spook):
    """Shuffle input sequence elements"""

    def __init__(self, seed=-1) -> None:
        """Creates an `OperationShuffle` with an optional a random seed

        :param seed: random seed (-1 for current system time), defaults to -1
        :type seed: int, optional
        """
        super().__init__()
        self._seed = seed

    def input_port(self):
        return OperationPort(SamplesSequence)

    def output_port(self):
        return OperationPort(SamplesSequence)

    def __call__(self, x: SamplesSequence) -> Any:
        super().__call__(x)
        new_data = x.samples.copy()
        random.seed(self._seed if self._seed >= 0 else None)
        random.shuffle(new_data)
        return SamplesSequence(samples=new_data)

    @classmethod
    def spook_schema(cls) -> dict:
        return {"seed": int}

    def to_dict(self):
        return {"seed": self._seed}


class OperationSplits(SequenceOperation, Spook):
    """Splits an input sequence in multiple sub-sequences in a key/sequence map"""

    def __init__(self, split_map: Dict[str, float]) -> None:
        """Creates an `OperationSplits`.

        :param split_map: key/percengate map used as split map. Sum of percentages must be 1.0
        :type split_map: Dict[str, float]
        """
        super().__init__()
        self._split_map = split_map

    def input_port(self):
        return OperationPort(SamplesSequence)

    def output_port(self):
        return OperationPort({str: SamplesSequence})

    def _splits(self, x: SamplesSequence, percentages: Sequence = [0.8, 0.1, 0.1]):
        """Splits sequence in N objects based on a percentage list

        :param percentages: percentages list, defaults to [0.8, 0.1, 0.1]
        :type percentages: list, optional
        :return: list of PandasDatabase
        :rtype: list
        """

        assert np.array(percentages).sum() <= 1.0, "Percentages sum must be <= 1.0"
        sizes = []
        for p in percentages:
            sizes.append(int(len(x) * p))

        sizes[-1] += len(x) - np.array(sizes).sum()

        chunks = []
        current_index = 0
        for s in sizes:
            _samples = x.samples[current_index : current_index + s]
            chunks.append(SamplesSequence(samples=_samples))
            current_index += s
        return tuple(chunks)

    def _splits_as_dict(
        self,
        x: SamplesSequence,
        percentages_dictionary: dict = {"train": 0.9, "test": 0.1},
    ):
        """Splits PandasDatabase in N objects based on a percentage dictionary name/percentage

        :param percentages_dictionary: percentages dictionary, defaults to {'train': 0.9, 'test': 0.1}
        :type percentages_dictionary: dict, optional
        :return: dict of name/PandasDatabase pairs
        :rtype: dict
        """
        names = list(percentages_dictionary.keys())
        percentages = list(percentages_dictionary.values())
        chunks = self._splits(x, percentages=percentages)
        output = {}
        assert len(names) == len(
            chunks
        ), "Len of chunks is different from percentage names number"
        for idx in range(len(names)):
            output[names[idx]] = chunks[idx]
        return output

    def __call__(self, x: SamplesSequence) -> Dict[str, SamplesSequence]:
        super().__call__(x)
        return self._splits_as_dict(x, self._split_map)

    @classmethod
    def spook_schema(cls) -> dict:
        return {"split_map": {str: float}}

    def to_dict(self):
        return {"split_map": self._split_map}


class OperationDict2List(SequenceOperation, Spook):
    """Converts a Dict of sequences into a list of sequences"""

    def __init__(self) -> None:
        super().__init__()

    def input_port(self):
        return OperationPort({str: SamplesSequence})

    def output_port(self):
        return OperationPort([SamplesSequence])

    def __call__(self, x: Dict[str, SamplesSequence]) -> Sequence[SamplesSequence]:
        super().__call__(x)
        return list(x.values())


class OperationFilterByQuery(MappableOperation, Spook):
    """Filter sequence elements based on query string.

    If, for example, a sample contains a 'metadata' item
    storing a dictionary like::

        {'metadata':{'num': 10}}

    a query string to keep only samples with `num` greater than 10 could be::

        query = '`metadata.num` > 10'.

    See dictquery docs for details.
    """

    def __init__(self, query: str, **kwargs) -> None:
        """Creates an `OperationFilterByQuery` from custom query string.

        :param query: dictquery query string
        :type query: str
        """
        super().__init__(**kwargs)
        self._query = query

    def apply_to_sample(self, sample: Sample) -> Optional[Sample]:
        """Applies the operation to a single sample"""
        return sample if dq.match(sample, self._query) else None

    @classmethod
    def spook_schema(cls) -> dict:
        return {"query": str, **super().spook_schema()}

    def to_dict(self):
        return {"query": self._query, **super().to_dict()}


# TODO: Replace dictquery with pydash?
class OperationSplitByQuery(SequenceOperation, Spook):
    """Splits an input sequence in two sub-sequences according to an input query. The first sequence
    will contains elements with positve query matches, the second sequence the negative ones.

    See dictquery docs for details.
    """

    def __init__(self, query: str) -> None:
        """Creates am `OperationSplitByQuery` from a given query string

        :param query: dictquery query string
        :type query: str
        """
        self._query = query

    def input_port(self):
        return OperationPort(SamplesSequence)

    def output_port(self):
        return OperationPort([SamplesSequence])

    def __call__(self, x: SamplesSequence) -> Sequence[SamplesSequence]:
        super().__call__(x)
        a = []
        b = []
        for sample in x.samples:
            if dq.match(sample, self._query):
                a.append(sample)
            else:
                b.append(sample)

        return (SamplesSequence(samples=a), SamplesSequence(samples=b))

    @classmethod
    def spook_schema(cls) -> dict:
        return {"query": str}

    def to_dict(self):
        return {"query": self._query}


class OperationSplitByValue(SequenceOperation, Spook):
    """Similar to OperationGroupBy, but instead of using grouped samples, it simply
    splits the input sequence into many sequences, one for each unique value of
    the specified key
    """

    def __init__(self, key: str) -> None:
        """Creates an `OperationSplitByValue`

        :param key: key string on which to base the splitting operation. Can be use pydash dot notation.
        :type key: str
        """
        super().__init__()
        self._key = key

    def input_port(self) -> OperationPort:
        return OperationPort(SamplesSequence)

    def output_port(self) -> OperationPort:
        return OperationPort(Sequence[SamplesSequence])

    def __call__(self, x: Any) -> Any:
        super().__call__(x)

        groups_map = {}
        for sample in x:
            value = py_.get(sample, self._key)
            if value is not None:
                if value not in groups_map:
                    groups_map[value] = []
                groups_map[value].append(sample)

        for k, samples in groups_map.items():
            groups_map[k] = SamplesSequence(samples)

        keys = sorted(list(groups_map.keys()))
        res = [groups_map[k] for k in keys]
        return res

    @classmethod
    def spook_schema(cls) -> dict:
        return {"key": str}

    def to_dict(self):
        return {"key": self._key}


class OperationGroupBy(SequenceOperation, Spook):
    """Groups sequence elements accoring to specific field"""

    def __init__(self, field: str, ungrouped: bool = False) -> None:
        """Creates an `OperationGroupBy`

        :param query: field string (@see pydash deep path notation)
        :type query: str
        :param ungrouped: TRUE to propagate ungrouped samples as separate group, if field is wrong
        and ungrouped is TRUE, a single sample will be propagated. If some samples are lacking in the selected field,
        they will be put in this special group.
        :type ungrouped: bool
        """
        self._field = field.replace("`", "")
        self._ungrouped = ungrouped

    def input_port(self):
        return OperationPort(SamplesSequence)

    def output_port(self):
        return OperationPort(SamplesSequence)

    def __call__(self, x: SamplesSequence) -> Sequence[SamplesSequence]:
        super().__call__(x)

        groups_map = {}
        none_group = []
        for sample in x.samples:
            value = py_.get(sample, self._field)
            if value is not None:
                if value not in groups_map:
                    groups_map[value] = []
                groups_map[value].append(sample)
            else:
                none_group.append(sample)

        out_samples = []
        for k, samples in groups_map.items():
            g = GroupedSample(samples=samples)
            # g['__groupbyvalue__'] = k
            out_samples.append(g)
        if len(none_group) > 0 and self._ungrouped:
            g = GroupedSample(samples=none_group)
            # g['__groupbyvalue__'] = None
            out_samples.append(g)

        return SamplesSequence(samples=out_samples)

    @classmethod
    def spook_schema(cls) -> dict:
        return {"field": str, "ungrouped": bool}

    def to_dict(self):
        return {"field": self._field, "ungrouped": self._ungrouped}


class OperationOrderBy(SequenceOperation, Spook):
    """Performs multiple-key sorting of an input sequence."""

    class reversor:
        def __init__(self, obj):
            self.obj = obj

        def __eq__(self, other):
            return other.obj == self.obj

        def __lt__(self, other):
            return other.obj < self.obj

    def __init__(self, order_keys: Sequence[str]) -> None:
        """Creates an `OperationOrderBy` from list of sorting keys

        :param order_keys: list of keys to order by. Prepend a `+` or `-` sign to specify
        if sorting order should be ascending or descending.
        :type order_keys: Sequence[str]

        Example::

            order_keys = ['+metadata.value_a', '-metadata.value_b'].
        """
        self._order_keys = order_keys

    def input_port(self):
        return OperationPort(SamplesSequence)

    def output_port(self):
        return OperationPort(SamplesSequence)

    def _order_pair_from_string(self, v: str):
        if v.startswith("+") or v.startswith("-"):
            return True if v[0] == "-" else False, v[1:]
        else:
            return False, v

    def _order_by(self, x: Sample):
        chunks = []
        for orderby in self._order_keys:
            reverse, orderby_path = self._order_pair_from_string(orderby)
            picked_val = py_.get(x, orderby_path)
            chunks.append(picked_val if not reverse else self.reversor(picked_val))
        return tuple(chunks)

    def __call__(self, x: SamplesSequence) -> SamplesSequence:
        super().__call__(x)
        return SamplesSequence(samples=sorted(x, key=self._order_by))

    @classmethod
    def spook_schema(cls) -> dict:
        return {"order_keys": [str]}

    def to_dict(self):
        return {"order_keys": self._order_keys}


class OperationFilterKeys(MappableOperation, Spook):
    """Filters items of every sample of a sequence"""

    def __init__(self, keys: list, negate: bool = False, **kwargs) -> None:
        """Creates an `OperationFilterKeys`

        :param keys: list of keys to preserve
        :type keys: list
        :param negate: Set to:
         - `True` to delete input keys.
         - `False` to delete all but keys
        :type negate: bool
        """
        super().__init__(**kwargs)
        self._keys = keys
        self._negate = negate

    def apply_to_sample(self, sample: Sample) -> Optional[Sample]:
        """Applies operation to a single sample"""
        sample = sample.copy()
        if self._negate:
            to_drop = set(sample.keys()).intersection(self._keys)
        else:
            to_drop = set(sample.keys()).difference(self._keys)
        for k in to_drop:
            del sample[k]
        return sample

    @classmethod
    def spook_schema(cls) -> dict:
        return {"keys": list, "negate": bool, **super().spook_schema()}

    def to_dict(self):
        return {"keys": self._keys, "negate": self._negate, **super().to_dict()}


class OperationFilterByScript(SequenceOperation, Spook):
    """Filter sequence elements based on custom python script (or callable). The script has to contain a function
    named `check_sample` with signature `(sample: Sample, sequence: SampleSequence) -> bool`.
    """

    def __init__(self, path_or_func: Union[str, Callable]) -> None:
        """Creates an `OperationFilterByScript` from a script file or callable function.

        :param path_or_func: python script path, or can be a callable function for On-The-Fly usage
        :type path_or_func: Union[str, Callable]
        """
        if isinstance(path_or_func, str):
            self._path = path_or_func
            self._check_sample = lambda x: True
            if len(self._path) > 0:
                import importlib.util

                spec = importlib.util.spec_from_file_location(
                    "check_sample", self._path
                )
                module = importlib.util.module_from_spec(spec)
                spec.loader.exec_module(module)
                self._check_sample = module.check_sample
                assert self._check_sample is not None
            else:
                logger.warning(
                    "The input script function is empty! Operation performs no checks!"
                )

            self._serializable = True
        elif isinstance(path_or_func, Callable):
            self._path = ""
            self._check_sample = path_or_func
            self._serializable = False
        else:
            raise NotImplementedError("Only str|Callable are allowed as input script ")

    def input_port(self):
        return OperationPort(SamplesSequence)

    def output_port(self):
        return OperationPort(SamplesSequence)

    def __call__(self, x: SamplesSequence) -> SamplesSequence:
        super().__call__(x)
        filtered_samples = []
        for sample in x.samples:
            if self._check_sample(sample, x):
                filtered_samples.append(sample)
        return SamplesSequence(samples=filtered_samples)

    @classmethod
    def spook_schema(cls) -> dict:
        return {"path_or_func": str}

    def to_dict(self):
        logger.warning("Operation has on-the-fly mode! No script serialized!")
        return {"path_or_func": self._path}


class OperationMix(SequenceOperation, Spook):
    """Mixes multiple sequences with same length and disjoint item sets"""

    def __init__(self) -> None:
        super().__init__()

    def input_port(self) -> OperationPort:
        return OperationPort([SamplesSequence])

    def output_port(self) -> OperationPort:
        return OperationPort(SamplesSequence)

    def _check_length(sekf, x: Sequence[SamplesSequence]) -> None:
        N = len(x[0])
        for seq in x:
            assert len(seq) == N, "Not all sample sequences have the same length"

    def _check_keys(self, x: Sequence[SamplesSequence]) -> None:
        keys_sets = []
        for i in range(1, len(x)):
            keys_sets.append(set(x[i][0].keys()))
        keys_list = []
        keys_set = set()
        for k_set in keys_sets:
            keys_list.extend(list(k_set))
            keys_set = keys_set.union(set(k_set))
        assert len(keys_set) == len(keys_list)

    def __call__(self, x: Sequence[SamplesSequence]) -> SamplesSequence:
        from rich.progress import track

        super().__call__(x)
        self._check_length(x)
        self._check_keys(x)
        N = len(x[0])
        out = copy.deepcopy(x[0])
        for i in track(range(N)):
            for seq in x:
                out[i].update(seq[i])
        return out


class OperationStage(MappableOperation, Spook):
    """Transforms a `SampleStage` object into a multiprocessing-ready operation
    that is applied on a whole dataset.
    """

    def __init__(self, stage: SampleStage, **kwargs) -> None:
        """Creates an `OperationStage`

        :param stage: the stage object to apply to every sample of a dataset
        :type stage: SampleStage
        """
        super().__init__(**kwargs)
        self._stage = stage

    def apply_to_sample(self, sample: Sample) -> Optional[Sample]:
        """Applies the stage to a single sample"""
        return self._stage(sample)

    @classmethod
    def spook_schema(cls) -> dict:
        return {"stage": dict, **super().spook_schema()}

    def to_dict(self) -> dict:
        return {"stage": self._stage.serialize(), **super().to_dict()}

    @classmethod
    def from_dict(cls, d: dict) -> OperationStage:
        stage = Spook.create(d.pop("stage"))
        return cls(stage, **d)


class OperationRemapKeys(OperationStage):
    def __init__(
        self, remap: Mapping[str, str], remove_missing: bool = True, **kwargs
    ) -> None:
        """Creates an `OperationRemapKeys` from keys str:str map .

        :param remap: mapping from old keys to new keys
        :type remap: Mapping[str, str]
        :param remove_missing: if True, missing keys will be removed from the sample
        :type remove_missing: bool
        """
        super().__init__(stage=StageRemap(remap, remove_missing), **kwargs)


class OperationFlatten(SequenceOperation, Spook):
    """For each sample in a SamplesSequence, for each element of a list with variable
    length N, creates N copies of the sample replacing the list with the current element.

    Example:
        input:
        SamplesSequence [
            Sample0 [ image: image0.png, metadata.my_key: [1, 32, 62] ]
            Sample1 [ image: image1.png, metadata.my_key: [55, 4] ]
        ]

        output (flattening over 'metadata.my_key'):
        SamplesSequence [
            Sample0 [ image: image0.png, metadata.my_key: 1 ]
            Sample1 [ image: image0.png, metadata.my_key: 32 ]
            Sample2 [ image: image0.png, metadata.my_key: 62 ]
            Sample3 [ image: image1.png, metadata.my_key: 55 ]
            Sample4 [ image: image1.png, metadata.my_key: 4 ]
        ]
    """

    def __init__(
        self,
        key: str,
        dest_key: Optional[str] = None,
        sample_idx_key: Optional[str] = None,
        list_idx_key: Optional[str] = None,
        progress_bar: bool = False,
        callback: Optional[Callable[[Dict], None]] = None,
    ) -> None:
        """Constructor for `OperationFlatten`

        :param key: The key over which to flatten
        :type key: str
        :param dest_key: Optional destination key, if set to None, it will take the
        same value of `key`. Defaults to None.
        :type dest_key: Optional[str]
        :param sample_idx_key: An optional key in which to save the original sample index,
        If not specified, nothing will be saved. Defaults to None.
        :type sample_idx_key: Optional[str]
        :param list_idx_key: An optional key in which to save the original lsit index,
        If not specified, nothing will be saved. Defaults to None.
        :type list_idx_key: Optional[str]
        :param progress_bar: True to enable the progress bar, defaults to False
        :type progress_bar: bool, optional
        :param callback: Callback for tracking progress, defaults to None
        :type callback: Optional[Callable[[Dict], None]], optional
        """
        super().__init__()
        self._key = key
        self._dest_key = self._key if dest_key is None else dest_key
        self._sample_idx_key = sample_idx_key
        self._list_idx_key = list_idx_key
        self._progress_bar = progress_bar
        self._callback = callback

        if self._dest_key.count(".") < 1:
            warnings.warn(
                "The inserted destination key has depth=0, this will result in the creation of a new item."
            )

    def input_port(self) -> OperationPort:
        return OperationPort(SamplesSequence)

    def output_port(self) -> OperationPort:
        return OperationPort(SamplesSequence)

    def _flatten_sample(self, idx: int, sample: Sample) -> Sequence[Sample]:
        new_samples = []
        to_flatten = py_.get(sample, self._key, [])

        for j, x in enumerate(to_flatten):
            new_sample = copy.deepcopy(sample)
            py_.unset(new_sample, self._key)
            flattened = py_.set_({}, self._dest_key, x)
            new_sample = py_.merge(new_sample, flattened)

            if self._sample_idx_key is not None:
                new_sample = py_.set_(new_sample, self._sample_idx_key, idx)

            if self._list_idx_key is not None:
                new_sample = py_.set_(new_sample, self._list_idx_key, j)

            new_samples.append(new_sample)

        return new_samples

    def __call__(self, seq: SamplesSequence) -> Any:
        seq = pipelime_track(
            seq, track_callback=self._callback, disable=not self._progress_bar
        )

        flattened = []

        for i, sample in enumerate(seq):
            flattened.extend(self._flatten_sample(i, sample))

        op = OperationResetIndices()
        flattened = op(SamplesSequence(flattened))

        return flattened

    @classmethod
    def spook_schema(cls) -> Union[None, dict]:
        return {
            "key": str,
            "dest_key": str,
            "sample_idx_key": str,
            "list_idx_key": str,
            "progress_bar": bool,
        }

    def to_dict(self) -> dict:
        return {
            "key": self._key,
            "dest_key": self._dest_key,
            "sample_idx_key": self._sample_idx_key,
            "list_idx_key": self._list_idx_key,
            "progress_bar": self._progress_bar,
        }

    @classmethod
    def from_dict(cls, d: dict):
        return cls(
            d["key"],
            dest_key=d["dest_key"],
            sample_idx_key=d["sample_idx_key"],
            list_idx_key=d["list_idx_key"],
            progress_bar=d["progress_bar"],
        )


class OperationRemoveDuplicates(SequenceOperation, Spook):
    """Removes duplicated samples, the comparison is based
    only on the specified items.
    """

    def __init__(
        self,
        keys: Sequence[str],
        progress_bar: bool = False,
        callback: Optional[Callable[[Dict], None]] = None,
    ) -> None:
        """Constructor for `OperationRemoveDuplicates`

        :param keys: keys to compare samples
        :type keys: Sequence[str]
        :param progress_bar: True to enable the progress bar, defaults to False
        :type progress_bar: bool, optional
        :param callback: Callback for tracking progress, defaults to None
        :type callback: Optional[Callable[[Dict], None]], optional
        """
        super().__init__()
        self._keys = keys
        self._progress_bar = progress_bar
        self._callback = callback

    def input_port(self) -> OperationPort:
        return OperationPort(SamplesSequence)

    def output_port(self) -> OperationPort:
        return OperationPort(SamplesSequence)

    def _comput_hash(self, sample: Sample) -> str:
        sample_hash = ""
        for k in self._keys:
            item = sample[k]
            h = sha256(pickle.dumps(item)).hexdigest()
            sample_hash += h
        return sample_hash

    def __call__(self, x: SamplesSequence) -> SamplesSequence:
        super().__call__(x)

        seq = pipelime_track(
            x, track_callback=self._callback, disable=not self._progress_bar
        )

        hashes = []
        purged_samples = []
        for sample in seq:
            sample_hash = self._comput_hash(sample)
            if sample_hash not in hashes:
                hashes.append(sample_hash)
                purged_samples.append(sample)

        op = OperationResetIndices()
        purged_samples = op(SamplesSequence(purged_samples))

        return purged_samples

    @classmethod
    def spook_schema(cls) -> Union[None, dict]:
        return {"keys": [str], "progress_bar": bool}

    def to_dict(self) -> dict:
        return {"keys": self._keys, "progress_bar": self._progress_bar}

    @classmethod
    def from_dict(cls, d: dict):
        return cls(d["keys"], progress_bar=d["progress_bar"])<|MERGE_RESOLUTION|>--- conflicted
+++ resolved
@@ -2,15 +2,12 @@
 
 import copy
 import multiprocessing
+import pickle
 import random
+import warnings
 from abc import ABC, abstractmethod
+from hashlib import sha256
 from typing import Any, Callable, Dict, Mapping, Optional, Sequence, Union
-<<<<<<< HEAD
-import warnings
-=======
-from hashlib import sha256
-import pickle
->>>>>>> cf3d5386
 
 import dictquery as dq
 import numpy as np
