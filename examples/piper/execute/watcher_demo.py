import threading
import time

import click
from pydantic import BaseModel
<<<<<<< HEAD
import rich
=======
import time
>>>>>>> 9f56316e
from rich.live import Live
from rich.table import Table

from pipelime.pipes.communication import PiperCommunicationChannelFactory


def percentage_string(v: float):
    color = "red"
    if v > 0.33:
        color = "yellow"
    if v > 0.66:
        color = "green"
    return f"[{color}]{v*100:.1f}%[/{color}]"


def generate_table(tasks_map: dict) -> Table:
    """Make a new table."""
    table = Table()
    table.add_column("File")
    table.add_column("Method")
    table.add_column("ID")
    table.add_column("Progress")

    for task_id in tasks_map.keys():
        progress = [percentage_string(v) for _, v in tasks_map[task_id].items()]
        progress = " ‖ ".join(progress)

        filename, method, unique = task_id.split(":")
        table.add_row(
            f"{filename}",
            f"{method}",
            f"{unique}",
            f"{progress}",
        )

    return table


class ChunkProgress(BaseModel):
    id: str
    chunk_index: int
    progress: float

    @property
    def file(self):
        return self.id.split(":")[0]

    @property
    def method(self):
        return self.id.split(":")[1]

    @property
    def unique(self):
        return self.id.split(":")[2]


@click.command("piper_watcher")
@click.option("-t", "--token", default="", help="Token to use for the piper.")
def piper_watcher(token: str):

    tasks_map = {}

<<<<<<< HEAD
    def callback(data: dict):
        chunk_progress = ChunkProgress(
            id=data["id"],
            chunk_index=data["payload"]["_progress"]["chunk_index"],
            progress=data["payload"]["_progress"]["progress_data"]["advance"]
            / data["payload"]["_progress"]["progress_data"]["total"],
        )

        if chunk_progress.id not in tasks_map:
            tasks_map[chunk_progress.id] = {}
        if chunk_progress.chunk_index not in tasks_map[chunk_progress.id]:
            tasks_map[chunk_progress.id][chunk_progress.chunk_index] = 0.0

        tasks_map[chunk_progress.id][
            chunk_progress.chunk_index
        ] += chunk_progress.progress
=======
    def bulletin_thread():
        def bulletin_update(bulletin: Bulletin):

            if "_progress" in bulletin.metadata["payload"]:
                chunk_progress = ChunkProgress(
                    id=bulletin.metadata["id"],
                    chunk_index=bulletin.metadata["payload"]["_progress"][
                        "chunk_index"
                    ],
                    progress=bulletin.metadata["payload"]["_progress"]["progress_data"][
                        "advance"
                    ]
                    / bulletin.metadata["payload"]["_progress"]["progress_data"][
                        "total"
                    ],
                )

                if chunk_progress.id not in tasks_map:
                    tasks_map[chunk_progress.id] = {}
                if chunk_progress.chunk_index not in tasks_map[chunk_progress.id]:
                    tasks_map[chunk_progress.id][chunk_progress.chunk_index] = 0.0

                tasks_map[chunk_progress.id][
                    chunk_progress.chunk_index
                ] += chunk_progress.progress
            elif "event" in bulletin.metadata["payload"]:
                event = bulletin.metadata["payload"]["event"]

                if event not in tasks_map:
                    tasks_map[event] = {0: 0.0}

                tasks_map[event][0] += 1
>>>>>>> 9f56316e

    def listener_thread():
        channel = PiperCommunicationChannelFactory.create_channel(token)
        rich.print(f"Channel class: {channel.__class__}")
        channel.register_callback(callback)
        channel.listen()

    thread = threading.Thread(target=listener_thread, daemon=True)
    thread.start()

    with Live(generate_table(tasks_map), refresh_per_second=4) as live:
        while True:
            time.sleep(0.1)
            live.update(generate_table(tasks_map))

    thread.join()


if __name__ == "__main__":
    piper_watcher()<|MERGE_RESOLUTION|>--- conflicted
+++ resolved
@@ -3,11 +3,7 @@
 
 import click
 from pydantic import BaseModel
-<<<<<<< HEAD
 import rich
-=======
-import time
->>>>>>> 9f56316e
 from rich.live import Live
 from rich.table import Table
 
@@ -70,57 +66,30 @@
 
     tasks_map = {}
 
-<<<<<<< HEAD
     def callback(data: dict):
-        chunk_progress = ChunkProgress(
-            id=data["id"],
-            chunk_index=data["payload"]["_progress"]["chunk_index"],
-            progress=data["payload"]["_progress"]["progress_data"]["advance"]
-            / data["payload"]["_progress"]["progress_data"]["total"],
-        )
+        if "_progress" in data["payload"]:
+            chunk_progress = ChunkProgress(
+                id=data["id"],
+                chunk_index=data["payload"]["_progress"]["chunk_index"],
+                progress=data["payload"]["_progress"]["progress_data"]["advance"]
+                / data["payload"]["_progress"]["progress_data"]["total"],
+            )
 
-        if chunk_progress.id not in tasks_map:
-            tasks_map[chunk_progress.id] = {}
-        if chunk_progress.chunk_index not in tasks_map[chunk_progress.id]:
-            tasks_map[chunk_progress.id][chunk_progress.chunk_index] = 0.0
+            if chunk_progress.id not in tasks_map:
+                tasks_map[chunk_progress.id] = {}
+            if chunk_progress.chunk_index not in tasks_map[chunk_progress.id]:
+                tasks_map[chunk_progress.id][chunk_progress.chunk_index] = 0.0
 
-        tasks_map[chunk_progress.id][
-            chunk_progress.chunk_index
-        ] += chunk_progress.progress
-=======
-    def bulletin_thread():
-        def bulletin_update(bulletin: Bulletin):
+            tasks_map[chunk_progress.id][
+                chunk_progress.chunk_index
+            ] += chunk_progress.progress
+        elif "event" in data["payload"]:
+            event = data["payload"]["event"]
 
-            if "_progress" in bulletin.metadata["payload"]:
-                chunk_progress = ChunkProgress(
-                    id=bulletin.metadata["id"],
-                    chunk_index=bulletin.metadata["payload"]["_progress"][
-                        "chunk_index"
-                    ],
-                    progress=bulletin.metadata["payload"]["_progress"]["progress_data"][
-                        "advance"
-                    ]
-                    / bulletin.metadata["payload"]["_progress"]["progress_data"][
-                        "total"
-                    ],
-                )
+            if event not in tasks_map:
+                tasks_map[event] = {0: 0.0}
 
-                if chunk_progress.id not in tasks_map:
-                    tasks_map[chunk_progress.id] = {}
-                if chunk_progress.chunk_index not in tasks_map[chunk_progress.id]:
-                    tasks_map[chunk_progress.id][chunk_progress.chunk_index] = 0.0
-
-                tasks_map[chunk_progress.id][
-                    chunk_progress.chunk_index
-                ] += chunk_progress.progress
-            elif "event" in bulletin.metadata["payload"]:
-                event = bulletin.metadata["payload"]["event"]
-
-                if event not in tasks_map:
-                    tasks_map[event] = {0: 0.0}
-
-                tasks_map[event][0] += 1
->>>>>>> 9f56316e
+            tasks_map[event][0] += 1
 
     def listener_thread():
         channel = PiperCommunicationChannelFactory.create_channel(token)
