import math

from click.testing import CliRunner

from pipelime.sequences.readers.filesystem import UnderfolderReader


class TestCLIUnderfolderOperationSum:
    def test_sum(self, tmpdir, sample_underfolder_minimnist):

        from pathlib import Path

        from pipelime.cli.underfolder.operations import operation_sum

        input_folder = sample_underfolder_minimnist["folder"]
        input_dataset = UnderfolderReader(folder=input_folder)
        output_folder = Path(tmpdir.mkdir("test_sum"))
        N = 5

        options = []
        for _ in range(N):
            options.extend(["-i", str(input_folder)])
        options.extend(["-o", f"{str(output_folder)}"])

        runner = CliRunner()
        result = runner.invoke(operation_sum, options)
        print(result)
        assert result.exit_code == 0

        output_reader = UnderfolderReader(folder=output_folder, lazy_samples=True)
        print("OUTPUT", output_folder)
        assert len(output_reader) == len(input_dataset) * N


class TestCLIUnderfolderOperationSubsample:
    def test_subsample(self, tmpdir, sample_underfolder_minimnist):

        import uuid
        from pathlib import Path

        from pipelime.cli.underfolder.operations import operation_subsample

        input_folder = sample_underfolder_minimnist["folder"]
        input_dataset = UnderfolderReader(folder=input_folder)

        N = 5
        perc = 1 / N
        expected_length = int(len(input_dataset) / N)
        # expected_length_sub = len(input_dataset) // N

        for factor in [perc, N]:
            output_folder = Path(tmpdir.mkdir(str(uuid.uuid1())))

            options = []
            options.extend(["-i", str(input_folder)])
            options.extend(["-o", f"{str(output_folder)}"])
            options.extend(["-f", f"{factor}"])

            runner = CliRunner()
            result = runner.invoke(operation_subsample, options)
            print(result)

            assert result.exit_code == 0
            output_reader = UnderfolderReader(folder=output_folder, lazy_samples=True)
            print("OUTPUT", factor, output_folder)

            assert len(output_reader) == expected_length

    def test_subsample_start(self, tmpdir, sample_underfolder_minimnist):

        import uuid
        from pathlib import Path

        from pipelime.cli.underfolder.operations import operation_subsample

        input_folder = sample_underfolder_minimnist["folder"]
        input_dataset = UnderfolderReader(folder=input_folder)
        L = len(input_dataset)

        N = 5
        start_N = 7
        exp_N = math.ceil((L - start_N) / N)
        perc = 1 / N
        start_perc = 0.1
        exp_perc = min(int(L * perc), L - int(L * perc))

        for factor, start, exp_length in zip(
            [perc, N], [start_perc, start_N], [exp_perc, exp_N]
        ):
            output_folder = Path(tmpdir.mkdir(str(uuid.uuid1())))
            options = []
            options.extend(["-i", str(input_folder)])
            options.extend(["-o", f"{str(output_folder)}"])
            options.extend(["-f", f"{factor}"])
            options.extend(["-s", f"{start}"])

            runner = CliRunner()
            result = runner.invoke(operation_subsample, options)
            print(result)

            assert result.exit_code == 0
            output_reader = UnderfolderReader(folder=output_folder, lazy_samples=True)
            print("OUTPUT", factor, output_folder)

            assert len(output_reader) == exp_length


class TestCLIUnderfolderOperationShuffle:
    def test_shuffle(self, tmpdir, sample_underfolder_minimnist):

        from pathlib import Path

        from pipelime.cli.underfolder.operations import operation_shuffle

        input_folder = sample_underfolder_minimnist["folder"]
        input_dataset = UnderfolderReader(folder=input_folder)
        output_folder = Path(tmpdir.mkdir("test_shuffle"))

        options = []
        options.extend(["-i", str(input_folder)])
        options.extend(["-o", f"{str(output_folder)}"])
        options.extend(
            ["-s", f"{str(1024)}"]
        )  # This should shuffle dataset such as `7` will be the new first sample! CHeck it!!

        runner = CliRunner()
        result = runner.invoke(operation_shuffle, options)
        print(result)
        assert result.exit_code == 0

        output_reader = UnderfolderReader(folder=output_folder, lazy_samples=True)
        print("OUTPUT", output_folder)
        assert len(output_reader) == len(input_dataset)
        assert output_reader[0]["label"] != input_dataset[0]["label"]


class TestCLIUnderfolderOperationSplit:
    def test_split(self, tmpdir, sample_underfolder_minimnist):

        import uuid
        from pathlib import Path

        from pipelime.cli.underfolder.operations import operation_split

        input_folder = sample_underfolder_minimnist["folder"]
        input_dataset = UnderfolderReader(folder=input_folder)

        percs = [0.1, 0.2, 0.3, 0.4]
        output_folders = [
            str(Path(tmpdir.mkdir(str(uuid.uuid1())))) for _ in range(len(percs))
        ]
        splits_map = {k: v for k, v in zip(output_folders, percs)}

        options = []
        options.extend(["-i", str(input_folder)])
        for k, v in splits_map.items():
            options.extend(["-o", f"{str(k)}", "-s", f"{str(v)}"])

        runner = CliRunner()
        result = runner.invoke(operation_split, options)
        print(result)

        assert result.exit_code == 0

        cumulative = 0
        for output_folder in output_folders:
            output_reader = UnderfolderReader(folder=output_folder, lazy_samples=True)
            cumulative += len(output_reader)
        assert len(input_dataset) == cumulative


class TestCLIUnderfolderOperationFilterByQuery:
    def test_filterbyquery(self, tmpdir, sample_underfolder_minimnist):

        import uuid
        from pathlib import Path

        from pipelime.cli.underfolder.operations import operation_filterbyquery

        input_folder = sample_underfolder_minimnist["folder"]
        UnderfolderReader(folder=input_folder)

        query = "`metadata.double` <= 10.0 AND `metadata.half` <= 2.5"
        # Samples whose double is <= 10 adn half <= 2.5 are  6! Check it!
        expected_size = 6

        output_folder = str(Path(tmpdir.mkdir(str(uuid.uuid1()))))

        options = []
        options.extend(["-i", str(input_folder)])
        options.extend(["-o", f"{str(output_folder)}"])
        options.extend(["-q", f"{str(query)}"])

        runner = CliRunner()
        result = runner.invoke(operation_filterbyquery, options)
        print(result)

        assert result.exit_code == 0

        output_reader = UnderfolderReader(folder=output_folder, lazy_samples=True)
        assert len(output_reader) == expected_size


class TestCLIUnderfolderOperationSplitByQuery:
    def test_splitbyquery(self, tmpdir, sample_underfolder_minimnist):

        import uuid
        from pathlib import Path

        from pipelime.cli.underfolder.operations import operation_splitbyquery

        input_folder = sample_underfolder_minimnist["folder"]
        input_dataset = UnderfolderReader(folder=input_folder)

        query = "`metadata.double` <= 10.0 AND `metadata.half` <= 2.5"

        output_folders = [str(Path(tmpdir.mkdir(str(uuid.uuid1())))) for _ in range(2)]

        options = []
        options.extend(["-i", str(input_folder)])
        options.extend(["-o1", f"{str(output_folders[0])}"])
        options.extend(["-o2", f"{str(output_folders[1])}"])
        options.extend(["-q", f"{str(query)}"])

        runner = CliRunner()
        result = runner.invoke(operation_splitbyquery, options)
        print(result)

        assert result.exit_code == 0

        cumulative = 0
        for output_folder in output_folders:
            output_reader = UnderfolderReader(folder=output_folder, lazy_samples=True)
            cumulative += len(output_reader)
        assert cumulative == len(input_dataset)


class TestCLIUnderfolderOperationFilterByScript:
    def test_filterbyscript(self, tmpdir, sample_underfolder_minimnist):

        import uuid
        from pathlib import Path

        from pipelime.cli.underfolder.operations import operation_filterbyscript

        input_folder = sample_underfolder_minimnist["folder"]
        UnderfolderReader(folder=input_folder)

        # script
        func = ""
        func += "import numpy as np\n"
        func += "def check_sample(sample, sequence):\n"
        func += " return np.array(sample['metadata']['double']) > 4\n"
        script_path = tmpdir.join("custom_script.py")
        with open(script_path, "w") as f:
            f.write(func)

        # Samples whose double is > 4 17! Check it!
        expected_size = 17

        output_folder = str(Path(tmpdir.mkdir(str(uuid.uuid1()))))

        options = []
        options.extend(["-i", str(input_folder)])
        options.extend(["-o", f"{str(output_folder)}"])
        options.extend(["-s", f"{str(script_path)}"])

        runner = CliRunner()
        result = runner.invoke(operation_filterbyscript, options)
        print(result)

        assert result.exit_code == 0

        output_reader = UnderfolderReader(folder=output_folder, lazy_samples=True)
        assert len(output_reader) == expected_size


class TestCLIUnderfolderOperationFilterKeys:
    def test_filterkeys(self, tmpdir, sample_underfolder_minimnist):

        import uuid
        from pathlib import Path

        from pipelime.cli.underfolder.operations import operation_filterkeys

        input_folder = sample_underfolder_minimnist["folder"]
        input_dataset = UnderfolderReader(folder=input_folder)

        # script
        filtering_keys = ["image", "label", "metadata"]

        for negate in [False, True]:
            output_folder = str(Path(tmpdir.mkdir(str(uuid.uuid1()))))

            options = []
            options.extend(["-i", str(input_folder)])
            for k in filtering_keys:
                options.extend(["-k", f"{str(k)}"])
            options.extend(["-o", f"{str(output_folder)}"])
            if negate:
                options.extend(["--negate"])

            runner = CliRunner()
            result = runner.invoke(operation_filterkeys, options)
            print(result)

            assert result.exit_code == 0

            output_reader = UnderfolderReader(folder=output_folder, lazy_samples=True)
            assert len(output_reader) == len(input_dataset)

            for sample in output_reader:
                for key in sample.keys():
                    if negate:
                        assert key not in filtering_keys
                    else:
                        assert key in filtering_keys
                break


class TestCLIUnderfolderOperationOrderKeys:
    def test_orderkeys(self, tmpdir, sample_underfolder_minimnist):

        import uuid
        from pathlib import Path

        from pipelime.cli.underfolder.operations import operation_orderby

        input_folder = sample_underfolder_minimnist["folder"]
        input_dataset = UnderfolderReader(folder=input_folder)

        # script
        filtering_keys = ["-metadata.sample_id"]

        output_folder = str(Path(tmpdir.mkdir(str(uuid.uuid1()))))
        print("OUTPUT", output_folder)

        options = []
        options.extend(["-i", str(input_folder)])
        for k in filtering_keys:
            options.extend(["-k", f"{str(k)}"])
        options.extend(["-o", f"{str(output_folder)}"])

        runner = CliRunner()
        result = runner.invoke(operation_orderby, options)
        print(result)

        assert result.exit_code == 0

        output_reader = UnderfolderReader(folder=output_folder, lazy_samples=True)
        assert len(output_reader) == len(input_dataset)

        assert (
            output_reader[0]["label"] == 9
        )  # The first sample should be `9`! CHeck it!!


class TestCLIUnderfolderOperationSplitByValue:
    def test_split_by_value(self, tmpdir, sample_underfolder_minimnist):

        import uuid
        from pathlib import Path

        from pipelime.cli.underfolder.operations import operation_split_by_value

        input_folder = sample_underfolder_minimnist["folder"]
        input_dataset = UnderfolderReader(folder=input_folder)

        # script
        split_key = "metadata.sample_id"

        output_folder = Path(tmpdir.mkdir(str(uuid.uuid1())))
        print("OUTPUT", output_folder)

        options = []
        options.extend(["-i", str(input_folder)])
        options.extend(["-k", f"{str(split_key)}"])
        options.extend(["-o", f"{str(output_folder)}"])

        runner = CliRunner()
        result = runner.invoke(operation_split_by_value, options)
        print(result)

        assert result.exit_code == 0

        total = 0
        for subfolder in output_folder.iterdir():
            print(subfolder)
            output_reader = UnderfolderReader(folder=subfolder)
            total += len(output_reader)
        assert total == len(input_dataset)


class TestCLIUnderfolderOperationGroupBy:
    def test_groupby(self, tmpdir, sample_underfolder_minimnist):

        import uuid
        from pathlib import Path

        from pipelime.cli.underfolder.operations import operation_groupby

        input_folder = sample_underfolder_minimnist["folder"]
        input_dataset = UnderfolderReader(folder=input_folder)

        # script
        group_key = "metadata.sample_id"

        output_folder = str(Path(tmpdir.mkdir(str(uuid.uuid1()))))
        print("OUTPUT", output_folder)

        options = []
        options.extend(["-i", str(input_folder)])
        options.extend(["-k", f"{str(group_key)}"])
        options.extend(["-o", f"{str(output_folder)}"])

        runner = CliRunner()
        result = runner.invoke(operation_groupby, options)
        print(result)

        assert result.exit_code == 0

        output_reader = UnderfolderReader(folder=output_folder, lazy_samples=True)
        assert len(output_reader) == len(
            input_dataset
        )  # TODO: this test is pretty useless! check content!


class TestCLIUnderfolderOperationMix:
    def test_mix(self, tmpdir, sample_underfolder_minimnist):

        import uuid
        from pathlib import Path

        from pipelime.cli.underfolder.operations import (
            operation_filterkeys,
            operation_mix,
        )

        input_folder = sample_underfolder_minimnist["folder"]
        input_dataset = UnderfolderReader(folder=input_folder)
        input_folder_a = str(Path(tmpdir.mkdir(str(uuid.uuid1()))))
        input_folder_b = str(Path(tmpdir.mkdir(str(uuid.uuid1()))))
        output_folder = str(Path(tmpdir.mkdir(str(uuid.uuid1()))))
        print(set(input_dataset[0].keys()))
        runner = CliRunner()
        runner.invoke(
            operation_filterkeys,
            f'-i "{input_folder}" -o "{input_folder_a}" -k pose -k label',
        )
        runner.invoke(
            operation_filterkeys,
            f'-i "{input_folder}" -o "{input_folder_b}" -k image -k points',
        )

        options = []
        options.extend(["-i", str(input_folder_a)])
        options.extend(["-i", str(input_folder_b)])
        options.extend(["-o", f"{str(output_folder)}"])

        res = runner.invoke(operation_mix, options)
        assert res.exit_code == 0

        output_reader = UnderfolderReader(folder=output_folder)
        assert len(output_reader) == len(input_dataset)
        keys = set(output_reader[0].keys())
        assert keys == {"pose", "label", "image", "points"}


<<<<<<< HEAD
class TestCLIUnderfolderOperationUpload:
    def test_upload(self, tmp_path, sample_underfolder_minimnist):
        import filecmp
        import numpy as np
        from pathlib import Path
        from urllib.parse import ParseResult
        from pipelime.cli.underfolder.operations import upload_to_remote

        # data lakes
        remote_root_a = tmp_path / "remote_a"
        remote_root_a.mkdir(parents=True)
        remote_root_a = remote_root_a.as_posix()

        remote_root_b = tmp_path / "remote_b"
        remote_root_b.mkdir(parents=True)
        remote_root_b = remote_root_b.as_posix()

        # input/output
        input_folder = sample_underfolder_minimnist["folder"]
        output_folder = tmp_path / "output"
        output_folder.mkdir(parents=True)

        keys_to_upload = ["numbers", "image", "image_mask", "metadata", "metadatay"]

        # run CLI
        options = [
            "-i",
            str(input_folder),
            "-o",
            str(output_folder),
            "-r",
            ParseResult(
                scheme="file",
                netloc="localhost",
                path=remote_root_a,
                params="",
                query="",
                fragment="",
            ).geturl(),
            "-r",
            ParseResult(
                scheme="file",
                netloc="",
                path=remote_root_b,
                params="",
                query="",
                fragment="",
            ).geturl(),
            "--hardlink",
        ] + [a for k in keys_to_upload for a in ["-k", k]]

        runner = CliRunner()
        result = runner.invoke(upload_to_remote, options)
        assert result.exit_code == 0

        # check remote data
        def _diff_files(dcmp: filecmp.dircmp):
            assert len(dcmp.left_only) == 0
            assert len(dcmp.right_only) == 0
            for name in dcmp.common_files:
                assert filecmp.cmp(
                    str(Path(dcmp.left) / name),
                    str(Path(dcmp.right) / name),
                    shallow=False,
                )
            for sub_dcmp in dcmp.subdirs.values():
                _diff_files(sub_dcmp)

        _diff_files(filecmp.dircmp(remote_root_a, remote_root_b))

        # get back data
        def _dataset_cmp():
            input_reader = UnderfolderReader(input_folder)
            output_reader = UnderfolderReader(output_folder)
            for x, y in zip(input_reader, output_reader):
                for k in keys_to_upload:
                    assert y.metaitem(k).source().suffix == ".remote"

                assert x.keys() == y.keys()
                for k, v in x.items():
                    if isinstance(v, np.ndarray):
                        assert np.array_equal(v, y[k])
                    else:
                        assert v == y[k]

        _dataset_cmp()

        # make remote_a unavailable and repeat
        Path(remote_root_a).rename(remote_root_a + "_")
        _dataset_cmp()

        # make remote_b unavailable and repeat
        Path(remote_root_a + "_").rename(remote_root_a)
        Path(remote_root_b).rename(remote_root_b + "_")
        _dataset_cmp()

        # make both unavailable and repeat
        import pytest
        Path(remote_root_a).rename(remote_root_a + "_")
        with pytest.raises(Exception):
            _dataset_cmp()
=======
class TestCLIUnderfolderOperationRemapKeys:
    def test_remapkeys(self, tmpdir, sample_underfolder_minimnist):

        import uuid
        from pathlib import Path

        from pipelime.cli.underfolder.operations import operation_remap_keys

        input_folder = sample_underfolder_minimnist["folder"]
        input_reader = UnderfolderReader(folder=input_folder)

        for remove_missing in [True, False]:
            keys = {"metadata": "newmetadata", "image": "newimage"}

            # Samples whose double is <= 10 adn half <= 2.5 are  6! Check it!
            # expected_size = 6

            output_folder = str(Path(tmpdir.mkdir(str(uuid.uuid1()))))

            options = []
            options.extend(["-i", str(input_folder)])
            options.extend(["-o", f"{str(output_folder)}"])
            for k0, k1 in keys.items():
                options.extend(["-k", k0, k1])
            if remove_missing:
                options.extend(["-R"])

            runner = CliRunner()
            result = runner.invoke(operation_remap_keys, options)
            print(result)

            assert result.exit_code == 0

            output_reader = UnderfolderReader(folder=output_folder, lazy_samples=True)
            assert len(output_reader) == len(input_reader)
            for sample in output_reader:
                for k0, k1 in keys.items():
                    assert k0 not in sample.keys()
                    assert k1 in sample.keys()
                if remove_missing:
                    assert len(sample.keys()) == len(keys)
                else:
                    assert len(sample.keys()) > len(keys)
>>>>>>> e0fe0081
<|MERGE_RESOLUTION|>--- conflicted
+++ resolved
@@ -1,7 +1,5 @@
+from click.testing import CliRunner
 import math
-
-from click.testing import CliRunner
-
 from pipelime.sequences.readers.filesystem import UnderfolderReader
 
 
@@ -466,7 +464,51 @@
         assert keys == {"pose", "label", "image", "points"}
 
 
-<<<<<<< HEAD
+class TestCLIUnderfolderOperationRemapKeys:
+    def test_remapkeys(self, tmpdir, sample_underfolder_minimnist):
+
+        import uuid
+        from pathlib import Path
+
+        from pipelime.cli.underfolder.operations import operation_remap_keys
+
+        input_folder = sample_underfolder_minimnist["folder"]
+        input_reader = UnderfolderReader(folder=input_folder)
+
+        for remove_missing in [True, False]:
+            keys = {"metadata": "newmetadata", "image": "newimage"}
+
+            # Samples whose double is <= 10 adn half <= 2.5 are  6! Check it!
+            # expected_size = 6
+
+            output_folder = str(Path(tmpdir.mkdir(str(uuid.uuid1()))))
+
+            options = []
+            options.extend(["-i", str(input_folder)])
+            options.extend(["-o", f"{str(output_folder)}"])
+            for k0, k1 in keys.items():
+                options.extend(["-k", k0, k1])
+            if remove_missing:
+                options.extend(["-R"])
+
+            runner = CliRunner()
+            result = runner.invoke(operation_remap_keys, options)
+            print(result)
+
+            assert result.exit_code == 0
+
+            output_reader = UnderfolderReader(folder=output_folder, lazy_samples=True)
+            assert len(output_reader) == len(input_reader)
+            for sample in output_reader:
+                for k0, k1 in keys.items():
+                    assert k0 not in sample.keys()
+                    assert k1 in sample.keys()
+                if remove_missing:
+                    assert len(sample.keys()) == len(keys)
+                else:
+                    assert len(sample.keys()) > len(keys)
+
+
 class TestCLIUnderfolderOperationUpload:
     def test_upload(self, tmp_path, sample_underfolder_minimnist):
         import filecmp
@@ -568,48 +610,3 @@
         Path(remote_root_a).rename(remote_root_a + "_")
         with pytest.raises(Exception):
             _dataset_cmp()
-=======
-class TestCLIUnderfolderOperationRemapKeys:
-    def test_remapkeys(self, tmpdir, sample_underfolder_minimnist):
-
-        import uuid
-        from pathlib import Path
-
-        from pipelime.cli.underfolder.operations import operation_remap_keys
-
-        input_folder = sample_underfolder_minimnist["folder"]
-        input_reader = UnderfolderReader(folder=input_folder)
-
-        for remove_missing in [True, False]:
-            keys = {"metadata": "newmetadata", "image": "newimage"}
-
-            # Samples whose double is <= 10 adn half <= 2.5 are  6! Check it!
-            # expected_size = 6
-
-            output_folder = str(Path(tmpdir.mkdir(str(uuid.uuid1()))))
-
-            options = []
-            options.extend(["-i", str(input_folder)])
-            options.extend(["-o", f"{str(output_folder)}"])
-            for k0, k1 in keys.items():
-                options.extend(["-k", k0, k1])
-            if remove_missing:
-                options.extend(["-R"])
-
-            runner = CliRunner()
-            result = runner.invoke(operation_remap_keys, options)
-            print(result)
-
-            assert result.exit_code == 0
-
-            output_reader = UnderfolderReader(folder=output_folder, lazy_samples=True)
-            assert len(output_reader) == len(input_reader)
-            for sample in output_reader:
-                for k0, k1 in keys.items():
-                    assert k0 not in sample.keys()
-                    assert k1 in sample.keys()
-                if remove_missing:
-                    assert len(sample.keys()) == len(keys)
-                else:
-                    assert len(sample.keys()) > len(keys)
->>>>>>> e0fe0081
