import functools
import hashlib
from itertools import count
from typing import Dict, Optional, Sequence
import uuid
import numpy as np

import pydash
import pytest
import rich
from choixe.spooks import Spook

from pipelime.sequences.operations import (
    MappableOperation,
    OperationDict2List,
    OperationFilterByQuery,
    OperationFilterByScript,
    OperationFilterKeys,
    OperationFlatten,
    OperationGroupBy,
    OperationIdentity,
    # OperationMix,
    OperationOrderBy,
    OperationPort,
    OperationRemapKeys,
    OperationResetIndices,
    OperationShuffle,
    OperationSplitByQuery,
    OperationSplitByValue,
    OperationSplits,
    OperationStage,
    OperationSubsample,
    OperationSum,
    SequenceOperation,
    OperationRemoveDuplicates,
)
from pipelime.sequences.samples import Sample, SamplesSequence
from pipelime.sequences.stages import StageRemap
from pipelime.tools.idgenerators import IdGeneratorInteger, IdGeneratorUUID


def _plug_test(op: SequenceOperation, check_serialization: bool = True):
    """Test what a generic SequenceOperation should do

    :param op: input SequenceOperation
    :type op: SequenceOperation
    :param check_serialization: True to also check serialization/deserialization
    :type check_serialization: bool
    """

    assert isinstance(op, SequenceOperation)
    assert isinstance(op.input_port(), OperationPort)
    assert isinstance(op.output_port(), OperationPort)
    assert op.input_port().match(op.input_port())
    assert op.output_port().match(op.output_port())

    if check_serialization:
        reop = op.from_dict(op.to_dict())
        assert isinstance(reop, SequenceOperation)
        schema = op.spook_schema()
        assert isinstance(schema, dict) or schema is None
        op.print()

        factored = Spook.create(op.serialize())
        assert isinstance(factored, SequenceOperation)


class TestOperationSum(object):
    def test_sum(self, plain_samples_sequence_generator):

        pairs = [(32, 5), (32, 1), (8, 32), (1, 24), (0, 64), (48, 0)]

        for N, D in pairs:
            datasets = []
            for idx in range(D):
                datasets.append(plain_samples_sequence_generator("d{idx}_", N))

            op = OperationSum()
            _plug_test(op)

            if D > 0:
                out = op(datasets)

                assert isinstance(out, SamplesSequence)
                assert N * D == len(out)
            else:
                assert op.input_port().is_valid_data(datasets)
                out = op(datasets)


class TestOperationSubsample(object):
    def test_subsample(self, plain_samples_sequence_generator):

        sizes = [32, 10, 128, 16, 1]
        factors = [2, 0.1, -0.1, 10.2, 10, 20, 1.0, 1]

        for F in factors:
            for N in sizes:
                dataset = plain_samples_sequence_generator("d0_", N)

                op = OperationSubsample(factor=F)
                _plug_test(op)

                if N > 0:
                    out = op(dataset)

                    assert isinstance(out, SamplesSequence)

                    if isinstance(F, int):
                        if F > 1 and N > 1:
                            assert len(out) < N
                        if F == 1:
                            assert len(out) == N

                    if isinstance(F, float):
                        if 0.0 < F < 1.0:
                            assert len(out) < N

                        if F == 1.0:
                            assert len(out) == N

    def test_subsample_start(self, plain_samples_sequence_generator):

        sizes = [32, 10, 128, 16, 1]
        factors_int = [2, 10, 20, 1]
        factors_float = [0.1, -0.1, 10.2, 1.0]
        starts_int = [-1, 0, 1, 2, 10, 0.5]
        starts_float = [-0.1, 0.0, 0.1, 0.5, 0.9]

        # test with integer inputs
        for F in factors_int:
            for N in sizes:
                for S in starts_int:
                    dataset = plain_samples_sequence_generator("d0_", N)

                    if S < 0:
                        with pytest.raises(Exception):
                            op = OperationSubsample(factor=F, start=S)
                        continue

                    if isinstance(S, float):
                        with pytest.raises(Exception):
                            op = OperationSubsample(factor=F, start=S)
                        continue

                    op = OperationSubsample(factor=F, start=S)
                    _plug_test(op)

                    if N > 0:
                        out = op(dataset)

                        assert isinstance(out, SamplesSequence)

                        if F > 1 and N > 1:
                            assert len(out) < N
                        if F == 1 and S == 0:
                            assert len(out) == N

        # test with float inputs
        for F in factors_float:
            for N in sizes:
                for S in starts_float:
                    dataset = plain_samples_sequence_generator("d0_", N)

                    if S < 0:
                        with pytest.raises(Exception):
                            op = OperationSubsample(factor=F, start=S)
                        continue

                    op = OperationSubsample(factor=F, start=S)
                    _plug_test(op)

                    if N > 0:
                        out = op(dataset)

                        assert isinstance(out, SamplesSequence)

                        op = OperationSubsample(factor=F, start=S)
                        _plug_test(op)

                        if 0.0 < F < 1.0:
                            assert len(out) < N

                        if F == 1.0 and S == 0.0:
                            assert len(out) == N


class TestOperationIdentity(object):
    def test_subsample(self, plain_samples_sequence_generator):

        sizes = [32, 10, 128, 16, 1]

        for N in sizes:
            dataset = plain_samples_sequence_generator("d0_", N)

            op = OperationIdentity()
            _plug_test(op)

            out = op(dataset)

            assert out == dataset


class TestOperationShuffle(object):
    def _sign(self, dataset: SamplesSequence):
        names = [x["idx"] for x in dataset.samples]
        return hashlib.md5(bytes("_".join(names), encoding="utf-8")).hexdigest()

    def test_shuffle(self, plain_samples_sequence_generator):

        sizes = [100, 10, 128, 20]

        for N in sizes:
            dataset = plain_samples_sequence_generator("d0_", N)

            sign = self._sign(dataset)

            op = OperationShuffle(seed=10)
            _plug_test(op)

            out = op(dataset)
            out_sign = self._sign(out)

            assert (
                sign != out_sign
            ), "for a series of unfortunate events did the two hashes collide?"

            rich.print(sign, "!=", out_sign)

            assert len(dataset) == len(out)


class TestOperationResetIndices(object):
    def test_reset(self, plain_samples_sequence_generator):

        generators = [IdGeneratorUUID(), IdGeneratorInteger()]
        N = 32
        for generator in generators:
            dataset = plain_samples_sequence_generator("d0_", N)
            dataset_clone = plain_samples_sequence_generator("d0_", N)

            # Generate common uuid for samples ensuring they are the same
            for sample_index, _ in enumerate(dataset):
                common_id = str(uuid.uuid1())
                dataset[sample_index].id = common_id
                dataset_clone[sample_index].id = common_id

            op = OperationResetIndices(generator=generator)
            _plug_test(op)
            out = op(dataset)

            for idx in range(len(dataset)):
                assert dataset[idx].id != dataset_clone[idx].id

            assert len(dataset) == len(out)


class TestOperationOrderBy(object):
    def _sign(self, dataset: SamplesSequence):
        names = [x["idx"] for x in dataset.samples]
        return hashlib.md5(bytes("_".join(names), encoding="utf-8")).hexdigest()

    def test_orderby(self, plain_samples_sequence_generator):

        N = 32
        dataset = plain_samples_sequence_generator("d0_", N)

        order_items = [
            {"keys": ["reverse_number"], "different": True},
            {"keys": ["+reverse_number"], "different": True},
            {"keys": ["-reverse_number"], "different": False},
            {
                "keys": ["-reverse_number", "metadata.deep.groupby_field"],
                "different": False,
            },
            {
                "keys": ["metadata.deep.groupby_field", "-reverse_number"],
                "different": False,
            },
            {
                "keys": ["metadata.deep.groupby_field", "reverse_number"],
                "different": True,
            },
            {"keys": ["-metadata.deep.groupby_field"], "different": True},
        ]

        for order_item in order_items:
            order_keys = order_item["keys"]
            should_be_different = order_item["different"]

            op = OperationOrderBy(order_keys=order_keys)
            _plug_test(op)
            out = op(dataset)

            if should_be_different:
                assert self._sign(out) != self._sign(dataset)
            else:
                assert self._sign(out) == self._sign(dataset)

            # for idx in range(len(dataset)):
            #     print("Sample", idx)
            #     print(pydash.get(dataset[idx], 'metadata.deep.groupby_field'), dataset[idx]['reverse_number'])
            #     print(pydash.get(out[idx], 'metadata.deep.groupby_field'), out[idx]['reverse_number'])
            #     if should_be_different:
            #         assert dataset[idx].id != out[idx].id
            #     else:
            #         assert dataset[idx].id == out[idx].id

            assert len(dataset) == len(out)


class TestOperationSplits(object):
    def test_splits(self, plain_samples_sequence_generator):

        N = 128
        splits_cfgs = [
            {"split_map": {"train": 0.5, "test": 0.2, "val": 0.3}, "good": True},
            {"split_map": {"a": 0.4, "b": 0.2, "c": 0.2, "d": 0.2}, "good": True},
            {"split_map": {"a": 0.8, "b": 0.0}, "good": True},
            {"split_map": {"a": 1.0}, "good": True},
            {"split_map": {"a": 0.7}, "good": True},
            {"split_map": {"a": 1.7}, "good": False},
            {"split_map": {}, "good": False},
        ]

        for cfg in splits_cfgs:

            good = cfg["good"]
            split_map = cfg["split_map"]
            expected_splits = len(split_map)
            dataset = plain_samples_sequence_generator("d0_", N)

            if good:
                op = OperationSplits(split_map=split_map)
                _plug_test(op)
                out_dict = op(dataset)
                assert expected_splits == len(out_dict)
                assert len(set(out_dict.keys()).difference(set(split_map.keys()))) == 0

                sumup = 0
                for k, d in out_dict.items():
                    sumup += len(d)
                    print("XX", len(d))

                print("SUMP", split_map.keys(), sumup, N)
                assert sumup == N

                idx_maps: Dict[str, set] = {}
                for k, d in out_dict.items():
                    idxs = set([x["idx"] for x in d])
                    idx_maps[k] = idxs

                for k0, _ in idx_maps.items():
                    for k1, _ in idx_maps.items():
                        if k0 != k1:
                            intersection = idx_maps[k0].intersection(idx_maps[k1])
                            assert len(intersection) == 0
            else:
                with pytest.raises(Exception):
                    op = OperationSplits(split_map=split_map)
                    _plug_test(op)
                    out_dict = op(dataset)


class TestOperationDict2List(object):
    def test_shuffle(self, plain_samples_sequence_generator):

        pairs = [
            (10, 5),
            (10, 1),
            (1, 1),
            (1, 10),
            (1, 0),
        ]

        for N, D in pairs:
            datasets = []
            datasets_map = {}
            for idx in range(D):
                d = plain_samples_sequence_generator("d{idx}_", N)
                datasets.append(d)
                datasets_map[str(idx)] = d

            op = OperationDict2List()
            _plug_test(op)

            if D > 0:
                out = op(datasets_map)

                assert isinstance(out, list)
            else:
                with pytest.raises(Exception):
                    out = op(datasets_map)


class TestOperationFilterByQuery(object):
    def test_filter_by_query(self, plain_samples_sequence_generator):

        N = 128
        dataset = plain_samples_sequence_generator("d0_", N)

        queries_items = [
            {"query": '`metadata.name` CONTAINS "d0_"', "expected": N},
            {
                "query": '`metadata.name` CONTAINS "@IMPOSSIBLE@!S_TRING12"',
                "expected": 0,
            },
            {"query": f"`metadata.N` < {N/2}", "expected": N / 2},
            {"query": '`metadata.name` like "d?_*"', "expected": N},
        ]

        for item in queries_items:
            query = item["query"]
            expected = item["expected"]
            op = OperationFilterByQuery(query=query, num_workers=-1)
            _plug_test(op)

            out = op(dataset)

            assert len(out) == expected


class TestOperationSplitByQuery(object):
    def test_split_by_query(self, plain_samples_sequence_generator):

        N = 128
        dataset = plain_samples_sequence_generator("d0_", N)

        queries_items = [
            {"query": '`metadata.name` CONTAINS "d0_"', "expected": [N, 0]},
            {
                "query": '`metadata.name` CONTAINS "@IMPOSSIBLE@!S_TRING12"',
                "expected": [0, N],
            },
            {"query": f"`metadata.N` < {N/2}", "expected": [N / 2, N / 2]},
            {"query": '`metadata.name` like "d?_*"', "expected": [N, 0]},
        ]

        for item in queries_items:
            query = item["query"]
            expecteds = item["expected"]
            op = OperationSplitByQuery(query=query)
            _plug_test(op)

            out = op(dataset)

            assert isinstance(out, Sequence)
            for idx in range(len(out)):
                assert len(out[idx]) == expecteds[idx]

            sumup = functools.reduce(lambda a, b: len(a) + len(b), out)
            sumup_exp = functools.reduce(lambda a, b: a + b, expecteds)

            assert sumup == sumup_exp


class TestOperationSplitByValue:
    def test_split_by_value(self, plain_samples_sequence_generator):
        N = 20
        G = 5
        key = "metadata.deep.groupby_field"
        dataset = plain_samples_sequence_generator("d0_", N, group_each=G)
        op = OperationSplitByValue(key)
        _plug_test(op)
        out = op(dataset)

        assert len(out) == N // G
        total = 0
        for split in out:
            total += len(split)
            target = pydash.get(split[0], key)
            for sample in split:
                assert pydash.get(sample, key) == target
        assert total == len(dataset)


class TestOperationFilterKeys(object):
    def test_filter_keys(self, plain_samples_sequence_generator):

        N = 128
        dataset = plain_samples_sequence_generator("d0_", N)

        keys_to_filter = [
            {"keys": ["idx"], "negate": False},
            {"keys": ["idx"], "negate": True},
            {"keys": ["number", "data0"], "negate": False},
            {"keys": ["number", "data0"], "negate": True},
            {"keys": [], "negate": False},
        ]

        for item in keys_to_filter:
            keys = item["keys"]
            negate = item["negate"]
            op = OperationFilterKeys(keys=keys, negate=negate, num_workers=-1)
            _plug_test(op)
            out = op(dataset)

            assert len(out) == len(dataset)

            for sample in out:
                for key in keys:
                    if not negate:
                        assert key in sample
                    else:
                        assert key not in sample


class TestOperationGroupBy(object):
    def test_group_by(self, plain_samples_sequence_generator):

        N = 128
        dataset = plain_samples_sequence_generator("d0_", N, heavy_data=False)

        fields_items = [
            {"field": "`metadata.deep.groupby_field`", "valid": True},
            {"field": "`metadata.even`", "valid": True},
            {"field": "`odd`", "valid": True},
            {"field": "`z`", "valid": False},
        ]

        for item in fields_items:
            field = item["field"]
            valid = item["valid"]

            for ungrouped in [True, False]:
                op = OperationGroupBy(field=field, ungrouped=ungrouped)
                _plug_test(op)

                out = op(dataset)
                if valid:
                    assert len(out) < len(dataset)

                    counters = {}
                    for sample in out:
                        for k, v in sample.items():
                            rich.print(k, v)
                        for key in sample.keys():
                            if not isinstance(sample[key], dict):
                                if key not in counters:
                                    counters[key] = 0
                                counters[key] += len(sample[key])

                    for k, c in counters.items():
                        print(k, c)
                        assert c == N
                else:
                    if ungrouped:
                        assert len(out) == 1
                    else:
                        assert len(out) == 0


class TestOperationFilterByScript(object):
    def test_filter_by_script(self, plain_samples_sequence_generator, tmpdir):

        N = 128
        dataset = plain_samples_sequence_generator("d0_", N)

        # Bad filename
        with pytest.raises(Exception):
            op = OperationFilterByScript(path="/tmp/script_IMPOSSIBLE_NAME@@!!")

        func = ""
        func += "import numpy as np\n"
        func += "def check_sample(sample, sequence):\n"
        func += " return np.array(sample['number']) % 2 == 0\n"

        script_path = tmpdir.join("custom_script.py")
        with open(script_path, "w") as f:
            f.write(func)

        op = OperationFilterByScript(path_or_func=str(script_path))
        _plug_test(op)
        out = op(dataset)

        assert len(out) < len(dataset)

    def test_filter_by_script_onthefly(self, plain_samples_sequence_generator, tmpdir):

        N = 128
        dataset = plain_samples_sequence_generator("d0_", N)

        def check_sample_onthefly(sample, sequence):
            import numpy as np

            return np.array(sample["number"]) % 2 == 0

        op = OperationFilterByScript(path_or_func=check_sample_onthefly)
        _plug_test(op)
        out = op(dataset)

        assert len(out) < len(dataset)


class TestMappableOperation(object):
    class CountCallback:
        def __init__(self):
            self.counter = 0

        def __call__(self, data: dict) -> None:
            self.counter += 1

    class OperationPlusOne(MappableOperation):
        def __init__(self, key: str, **kwargs) -> None:
            super().__init__(**kwargs)
            self._key = key

        def apply_to_sample(self, sample: Sample) -> Optional[Sample]:
            sample = sample.copy()
            sample[self._key] += 1
            return sample

    class OperationLessThan10(MappableOperation):
        def __init__(self, key: str, **kwargs) -> None:
            super().__init__(**kwargs)
            self._key = key

        def apply_to_sample(self, sample: Sample) -> Optional[Sample]:
            cond = sample[self._key] < 10
            return sample if cond else None

    @pytest.mark.parametrize(
        ("pb", "workers"), ((False, 0), (True, 0), (False, 5), (True, 5), (True, -1))
    )
    def test_mappable_operation(self, plain_samples_sequence_generator, pb, workers):
        N = 32
        key = "number"

        dataset = plain_samples_sequence_generator("d0_", N)
        callback = self.CountCallback()
        op = self.OperationPlusOne(
            key, progress_bar=pb, num_workers=workers, progress_callback=callback
        )

        out = op(dataset)
        _plug_test(op, check_serialization=False)

        # Check callback was called the right number of times
        assert callback.counter == len(dataset)

        expected_numbers = [x[key] + 1 for x in dataset]
        out_numbers = [x[key] for x in out]

        assert isinstance(out, SamplesSequence)
        assert N == len(out)
        for x, y in zip(expected_numbers, out_numbers):
            assert x == y, (expected_numbers, out_numbers)

        callback = self.CountCallback()
        op = self.OperationLessThan10(key, progress_callback=callback)
        out = op(dataset)

        assert len(out) == 10
        assert callback.counter == len(dataset)


class TestOperationStage(object):
    @pytest.mark.parametrize(
        ("pb", "workers"), ((False, 0), (True, 0), (False, 5), (True, 5), (True, -1))
    )
    def test_operation_stage(self, plain_samples_sequence_generator, pb, workers):
        N = 32
        key = "number"
        key_2 = "number_2"

        dataset = plain_samples_sequence_generator("d0_", N)
        stage = StageRemap({key: key_2})
        op = OperationStage(stage, progress_bar=pb, num_workers=workers)
        _plug_test(op, check_serialization=True)
        out = op(dataset)

        assert isinstance(out, SamplesSequence)
        assert N == len(out)
        for x in out:
            assert key_2 in x
            assert key not in x


class TestOperationRemapKeys(object):
    def test_operation_stage(self, plain_samples_sequence_generator):
        N = 32
        key = "number"
        key_2 = "number_2"

        dataset = plain_samples_sequence_generator("d0_", N)

        for remove_missing in [True, False]:
            op = OperationRemapKeys(remap={key: key_2}, remove_missing=remove_missing)
            _plug_test(op, check_serialization=False)
            out = op(dataset)

            assert isinstance(out, SamplesSequence)
            assert N == len(out)
            for x in out:
                assert key_2 in x
                assert key not in x
                if remove_missing:
                    assert len(x.keys()) == 1
                else:
                    assert len(x.keys()) > 1


class TestOperationFlatten:
    def test_operation_flatten(self, plain_samples_sequence_generator):
        N = 10
        key = "metadata.list"
        dest_key = key
        sample_idx_key = "metadata.flatten.sample_idx"
        list_idx_key = "metadata.flatten.list_idx"

        dataset = plain_samples_sequence_generator("d0_", N)

        op = OperationFlatten(
            key,
            dest_key=dest_key,
            sample_idx_key=sample_idx_key,
            list_idx_key=list_idx_key,
        )
        _plug_test(op)
        out = op(dataset)

        assert op.input_port().is_valid_data(dataset)
        assert op.output_port().is_valid_data(out)

        expected_sample_idx = []
        expected_list_idx = []
        expected_flattened = []
        for i, x in enumerate(dataset):
            to_flatten = pydash.get(x, key)
            expected_sample_idx.extend([i] * len(to_flatten))
            expected_list_idx.extend(list(range(len(to_flatten))))
            expected_flattened.extend(to_flatten)

        assert len(out) == len(expected_sample_idx)

        k = count()
        for i, x in enumerate(out):
            if sample_idx_key is not None:
                assert pydash.get(x, sample_idx_key) == expected_sample_idx[i]

            if list_idx_key is not None:
                assert pydash.get(x, list_idx_key) == expected_list_idx[i]

            for k in set(x.keys()).difference(["metadata"]):
                eq = x[k] == dataset[expected_sample_idx[i]][k]
                if isinstance(eq, np.ndarray):
                    eq = eq.all()
                assert eq

            assert pydash.get(x, key) == expected_flattened[i]

<<<<<<< HEAD
    def test_operation_flatten_warning(self):
        with pytest.warns(UserWarning):
            OperationFlatten("my.key", "destkey")
=======

class TestOperationRemoveDuplicates:
    def test_operation_remove_duplicates(self, plain_samples_sequence_generator):
        N = 20

        dataset = plain_samples_sequence_generator("d0_", N)

        for k in dataset[0].keys():
            op = OperationRemoveDuplicates([k])
            _plug_test(op)
            out = op(dataset)

            assert op.input_port().is_valid_data(dataset)
            assert op.output_port().is_valid_data(out)
            assert len(out) <= len(dataset)

            duplicated_dataset = OperationSum()([dataset, dataset])
            out_duplicated = op(duplicated_dataset)

            assert len(out_duplicated) == len(out)
>>>>>>> cf3d5386
<|MERGE_RESOLUTION|>--- conflicted
+++ resolved
@@ -749,11 +749,10 @@
 
             assert pydash.get(x, key) == expected_flattened[i]
 
-<<<<<<< HEAD
     def test_operation_flatten_warning(self):
         with pytest.warns(UserWarning):
             OperationFlatten("my.key", "destkey")
-=======
+
 
 class TestOperationRemoveDuplicates:
     def test_operation_remove_duplicates(self, plain_samples_sequence_generator):
@@ -773,5 +772,4 @@
             duplicated_dataset = OperationSum()([dataset, dataset])
             out_duplicated = op(duplicated_dataset)
 
-            assert len(out_duplicated) == len(out)
->>>>>>> cf3d5386
+            assert len(out_duplicated) == len(out)